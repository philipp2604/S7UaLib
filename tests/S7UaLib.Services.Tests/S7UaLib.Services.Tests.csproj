--- conflicted
+++ resolved
@@ -14,13 +14,8 @@
       <PrivateAssets>all</PrivateAssets>
       <IncludeAssets>runtime; build; native; contentfiles; analyzers; buildtransitive</IncludeAssets>
     </PackageReference>
-<<<<<<< HEAD
-    <PackageReference Include="Microsoft.Extensions.Logging" Version="9.0.7" />
     <PackageReference Include="Microsoft.NET.Test.Sdk" Version="18.0.0" />
-=======
     <PackageReference Include="Microsoft.Extensions.Logging" Version="9.0.10" />
-    <PackageReference Include="Microsoft.NET.Test.Sdk" Version="17.14.1" />
->>>>>>> 1ad2773c
     <PackageReference Include="Moq" Version="4.20.72" />
     <PackageReference Include="System.IO.Abstractions.TestingHelpers" Version="22.0.15" />
     <PackageReference Include="xunit" Version="2.9.3" />
