--- conflicted
+++ resolved
@@ -4,13 +4,10 @@
 using Opc.Ua;
 using Opc.Ua.Client;
 using S7UaLib.Events;
-<<<<<<< HEAD
 using S7UaLib.S7.Structure;
 using S7UaLib.UA;
 using System.Collections;
 using System.Collections.ObjectModel;
-=======
->>>>>>> 4b3bbbdf
 
 /// <summary>
 /// Represents a client for connecting to and interacting with an S7 UA server.
