# yaml-language-server: $schema=https://json.schemastore.org/github-workflow.json

name: Publish to NuGet
on:
  workflow_dispatch:
  release:
    types: [published]

env:
  DOTNET_SKIP_FIRST_TIME_EXPERIENCE: 1
  DOTNET_NOLOGO: true
  NuGetDirectory: ${{ github.workspace}}/nuget
<<<<<<< HEAD
  SOLUTION_FILE_PATH: S7UaLib.sln
  PROJECT_FILE_PATH: S7UaLib/S7UaLib.csproj
  TARGET_FRAMEWORK: 'net8.0'
=======
  TARGET_FRAMEWORK: 'net8.0' 
>>>>>>> 63668bb6
  CONFIGURATION: 'Release'

defaults:
  run:
    shell: pwsh

jobs:
  build_and_test:
    name: Build & Test
    runs-on: ${{ matrix.os }}
    strategy:
      fail-fast: false
      matrix:
        os: [ubuntu-latest, windows-latest, macOS-latest]
    steps:
      - name: Checkout repository
        uses: actions/checkout@v4

      - name: Setup .NET SDK
        uses: actions/setup-dotnet@v4
        with:
<<<<<<< HEAD
          dotnet-version: '8.0.x'

      - name: Restore dependencies for the entire solution
        run: dotnet restore ${{ env.SOLUTION_FILE_PATH }} -p:TargetFramework=${{ env.TARGET_FRAMEWORK }}

      - name: Build the entire solution
        run: dotnet build ${{ env.SOLUTION_FILE_PATH }} --configuration ${{ env.CONFIGURATION }} --no-restore

      - name: Run tests
        run: dotnet test ${{ env.SOLUTION_FILE_PATH }} --no-build --configuration ${{ env.CONFIGURATION }} --filter "Category!=Integration"
=======
          dotnet-version: '8.0.x' 

      - name: Restore dependencies
        run: dotnet restore S7UaLib/S7UaLib.csproj -p:TargetFramework=${{ env.TARGET_FRAMEWORK }}
      
      - name: Build
        run: dotnet build S7UaLib/S7UaLib.csproj --configuration ${{ env.CONFIGURATION }} --no-restore --framework ${{ env.TARGET_FRAMEWORK }}
    
      - name: Test
        run: dotnet test --no-build --configuration ${{ env.CONFIGURATION }} --verbosity normal --framework ${{ env.TARGET_FRAMEWORK }} --filter "Category!=Integration"
>>>>>>> 63668bb6

  create_nuget:
    name: Create NuGet Package
    runs-on: windows-latest
    steps:
      - name: Checkout repository
        uses: actions/checkout@v4
        with:
          fetch-depth: 0
          
      - name: Setup .NET SDK
        uses: actions/setup-dotnet@v4
        with:
          dotnet-version: '8.0.x'

<<<<<<< HEAD
      - name: Create NuGet package
        run: dotnet pack ${{ env.PROJECT_FILE_PATH }} --configuration ${{ env.CONFIGURATION }} --output ${{ env.NuGetDirectory }} --framework ${{ env.TARGET_FRAMEWORK }}
=======
    - name: Setup .NET
      uses: actions/setup-dotnet@v4
      with:
        dotnet-version: '8.0.x'

    - name: Create NuGet package
      run: dotnet pack S7UaLib/S7UaLib.csproj --configuration ${{ env.CONFIGURATION }} --output ${{ env.NuGetDirectory }} --framework ${{ env.TARGET_FRAMEWORK }}
>>>>>>> 63668bb6

      - name: Publish NuGet artifact
        uses: actions/upload-artifact@v4
        with:
          name: nuget-package
          if-no-files-found: error
          retention-days: 7
          path: ${{ env.NuGetDirectory }}/*.nupkg

  deploy_nuget:
    name: Deploy to NuGet.org
    runs-on: windows-latest
    needs: [build_and_test, create_nuget]
    if: github.event_name == 'release' && github.event.action == 'published'
    steps:
      - name: Download NuGet package artifact
        uses: actions/download-artifact@v4
        with:
          name: nuget-package
          path: ${{ env.NuGetDirectory }}

      - name: Setup .NET
        uses: actions/setup-dotnet@v4

      - name: Display structure of downloaded files
        run: Get-ChildItem -Path ${{ env.NuGetDirectory }} -Recurse

      - name: Publish NuGet package
        run: |
          foreach($file in (Get-ChildItem "${{ env.NuGetDirectory }}" -Recurse -Include *.nupkg)) {
              dotnet nuget push $file --skip-duplicate --api-key "${{ secrets.NUGET_APIKEY }}" --source https://api.nuget.org/v3/index.json
          }<|MERGE_RESOLUTION|>--- conflicted
+++ resolved
@@ -10,13 +10,11 @@
   DOTNET_SKIP_FIRST_TIME_EXPERIENCE: 1
   DOTNET_NOLOGO: true
   NuGetDirectory: ${{ github.workspace}}/nuget
-<<<<<<< HEAD
+  
   SOLUTION_FILE_PATH: S7UaLib.sln
-  PROJECT_FILE_PATH: S7UaLib/S7UaLib.csproj
+  PROJECT_TO_PACK_PATH: S7UaLib/S7UaLib.csproj
+
   TARGET_FRAMEWORK: 'net8.0'
-=======
-  TARGET_FRAMEWORK: 'net8.0' 
->>>>>>> 63668bb6
   CONFIGURATION: 'Release'
 
 defaults:
@@ -38,64 +36,42 @@
       - name: Setup .NET SDK
         uses: actions/setup-dotnet@v4
         with:
-<<<<<<< HEAD
-          dotnet-version: '8.0.x'
+          dotnet-version: '8.0.x' 
+          
 
-      - name: Restore dependencies for the entire solution
+      - name: Restore Solution Dependencies
         run: dotnet restore ${{ env.SOLUTION_FILE_PATH }} -p:TargetFramework=${{ env.TARGET_FRAMEWORK }}
 
-      - name: Build the entire solution
+      - name: Build Solution
         run: dotnet build ${{ env.SOLUTION_FILE_PATH }} --configuration ${{ env.CONFIGURATION }} --no-restore
 
-      - name: Run tests
+      - name: Run Tests
         run: dotnet test ${{ env.SOLUTION_FILE_PATH }} --no-build --configuration ${{ env.CONFIGURATION }} --filter "Category!=Integration"
-=======
-          dotnet-version: '8.0.x' 
-
-      - name: Restore dependencies
-        run: dotnet restore S7UaLib/S7UaLib.csproj -p:TargetFramework=${{ env.TARGET_FRAMEWORK }}
-      
-      - name: Build
-        run: dotnet build S7UaLib/S7UaLib.csproj --configuration ${{ env.CONFIGURATION }} --no-restore --framework ${{ env.TARGET_FRAMEWORK }}
-    
-      - name: Test
-        run: dotnet test --no-build --configuration ${{ env.CONFIGURATION }} --verbosity normal --framework ${{ env.TARGET_FRAMEWORK }} --filter "Category!=Integration"
->>>>>>> 63668bb6
 
   create_nuget:
     name: Create NuGet Package
     runs-on: windows-latest
     steps:
-      - name: Checkout repository
-        uses: actions/checkout@v4
-        with:
-          fetch-depth: 0
-          
-      - name: Setup .NET SDK
-        uses: actions/setup-dotnet@v4
-        with:
-          dotnet-version: '8.0.x'
+    - name: Checkout repository
+      uses: actions/checkout@v4
+      with:
+        fetch-depth: 0
 
-<<<<<<< HEAD
-      - name: Create NuGet package
-        run: dotnet pack ${{ env.PROJECT_FILE_PATH }} --configuration ${{ env.CONFIGURATION }} --output ${{ env.NuGetDirectory }} --framework ${{ env.TARGET_FRAMEWORK }}
-=======
-    - name: Setup .NET
+    - name: Setup .NET SDK
       uses: actions/setup-dotnet@v4
       with:
         dotnet-version: '8.0.x'
 
     - name: Create NuGet package
-      run: dotnet pack S7UaLib/S7UaLib.csproj --configuration ${{ env.CONFIGURATION }} --output ${{ env.NuGetDirectory }} --framework ${{ env.TARGET_FRAMEWORK }}
->>>>>>> 63668bb6
+      run: dotnet pack ${{ env.PROJECT_TO_PACK_PATH }} --configuration ${{ env.CONFIGURATION }} --output ${{ env.NuGetDirectory }} --framework ${{ env.TARGET_FRAMEWORK }}
 
-      - name: Publish NuGet artifact
-        uses: actions/upload-artifact@v4
-        with:
-          name: nuget-package
-          if-no-files-found: error
-          retention-days: 7
-          path: ${{ env.NuGetDirectory }}/*.nupkg
+    - name: Publish NuGet artifact
+      uses: actions/upload-artifact@v4
+      with:
+        name: nuget-package
+        if-no-files-found: error
+        retention-days: 7
+        path: ${{ env.NuGetDirectory }}/*.nupkg
 
   deploy_nuget:
     name: Deploy to NuGet.org
@@ -112,9 +88,6 @@
       - name: Setup .NET
         uses: actions/setup-dotnet@v4
 
-      - name: Display structure of downloaded files
-        run: Get-ChildItem -Path ${{ env.NuGetDirectory }} -Recurse
-
       - name: Publish NuGet package
         run: |
           foreach($file in (Get-ChildItem "${{ env.NuGetDirectory }}" -Recurse -Include *.nupkg)) {
