# yaml-language-server: $schema=https://json.schemastore.org/github-workflow.json

name: Publish to NuGet
on:
  workflow_dispatch:
  release:
    types: [published]

env:
  DOTNET_SKIP_FIRST_TIME_EXPERIENCE: 1
  DOTNET_NOLOGO: true
  NuGetDirectory: ${{ github.workspace}}/nuget
  
  SOLUTION_FILE_PATH: S7UaLib.sln
  PROJECT_TO_PACK_PATH: S7UaLib/S7UaLib.csproj

  TARGET_FRAMEWORK: 'net8.0'
  CONFIGURATION: 'Release'

defaults:
  run:
    shell: pwsh

jobs:
  build_and_test:
    name: Build & Test
    runs-on: ${{ matrix.os }}
    strategy:
      fail-fast: false
      matrix:
        os: [ubuntu-latest, windows-latest, macOS-latest]
    steps:
      - name: Checkout repository
        uses: actions/checkout@v4

      - name: Setup .NET SDK
        uses: actions/setup-dotnet@v4
        with:
          dotnet-version: '8.0.x' 
          
<<<<<<< HEAD

      - name: Restore Solution Dependencies
        run: dotnet restore ${{ env.SOLUTION_FILE_PATH }} -p:TargetFramework=${{ env.TARGET_FRAMEWORK }}

      - name: Build Solution
        run: dotnet build ${{ env.SOLUTION_FILE_PATH }} --configuration ${{ env.CONFIGURATION }} --no-restore

      - name: Run Tests
        run: dotnet test ${{ env.SOLUTION_FILE_PATH }} --no-build --configuration ${{ env.CONFIGURATION }} --filter "Category!=Integration"
=======
      - name: Restore dependencies
        run: dotnet restore S7UaLib/S7UaLib.csproj -p:TargetFramework=${{ env.TARGET_FRAMEWORK }}
      
      - name: Build
        run: dotnet build S7UaLib/S7UaLib.csproj --configuration Release --no-restore --framework ${{ env.TARGET_FRAMEWORK }}
    
      - name: Test
        run: dotnet test --no-build --verbosity normal --framework ${{ env.TARGET_FRAMEWORK }} --filter "Category!=Integration"
>>>>>>> 3762fd93

  create_nuget:
    name: Create NuGet Package
    runs-on: windows-latest
    steps:
    - name: Checkout repository
      uses: actions/checkout@v4
      with:
        fetch-depth: 0

<<<<<<< HEAD
    - name: Setup .NET SDK
      uses: actions/setup-dotnet@v4
      with:
        dotnet-version: '8.0.x'
=======
    - name: Setup .NET
      uses: actions/setup-dotnet@v4
      with:
        dotnet-version: '8.0.x'
        
    - name: Create NuGet package
      run: dotnet pack S7UaLib/S7UaLib.csproj --configuration Release --output ${{ env.NuGetDirectory }} --framework ${{ env.TARGET_FRAMEWORK }}
>>>>>>> 3762fd93

    - name: Create NuGet package
      run: dotnet pack ${{ env.PROJECT_TO_PACK_PATH }} --configuration ${{ env.CONFIGURATION }} --output ${{ env.NuGetDirectory }} --framework ${{ env.TARGET_FRAMEWORK }}

    - name: Publish NuGet artifact
      uses: actions/upload-artifact@v4
      with:
        name: nuget-package
        if-no-files-found: error
        retention-days: 7
        path: ${{ env.NuGetDirectory }}/*.nupkg

  deploy_nuget:
    name: Deploy to NuGet.org
    runs-on: windows-latest
    needs: [build_and_test, create_nuget]
    if: github.event_name == 'release' && github.event.action == 'published'
    steps:
      - name: Download NuGet package artifact
        uses: actions/download-artifact@v4
        with:
          name: nuget-package
          path: ${{ env.NuGetDirectory }}

      - name: Setup .NET
        uses: actions/setup-dotnet@v4

      - name: Publish NuGet package
        run: |
          foreach($file in (Get-ChildItem "${{ env.NuGetDirectory }}" -Recurse -Include *.nupkg)) {
              dotnet nuget push $file --skip-duplicate --api-key "${{ secrets.NUGET_APIKEY }}" --source https://api.nuget.org/v3/index.json
          }<|MERGE_RESOLUTION|>--- conflicted
+++ resolved
@@ -10,10 +10,8 @@
   DOTNET_SKIP_FIRST_TIME_EXPERIENCE: 1
   DOTNET_NOLOGO: true
   NuGetDirectory: ${{ github.workspace}}/nuget
-  
   SOLUTION_FILE_PATH: S7UaLib.sln
   PROJECT_TO_PACK_PATH: S7UaLib/S7UaLib.csproj
-
   TARGET_FRAMEWORK: 'net8.0'
   CONFIGURATION: 'Release'
 
@@ -38,26 +36,14 @@
         with:
           dotnet-version: '8.0.x' 
           
-<<<<<<< HEAD
-
       - name: Restore Solution Dependencies
         run: dotnet restore ${{ env.SOLUTION_FILE_PATH }} -p:TargetFramework=${{ env.TARGET_FRAMEWORK }}
-
+      
       - name: Build Solution
-        run: dotnet build ${{ env.SOLUTION_FILE_PATH }} --configuration ${{ env.CONFIGURATION }} --no-restore
-
+        run: dotnet build ${{ env.SOLUTION_FILE_PATH }} --configuration ${{ env.CONFIGURATION }} --no-restore -p:TargetFramework=${{ env.TARGET_FRAMEWORK }}
+    
       - name: Run Tests
-        run: dotnet test ${{ env.SOLUTION_FILE_PATH }} --no-build --configuration ${{ env.CONFIGURATION }} --filter "Category!=Integration"
-=======
-      - name: Restore dependencies
-        run: dotnet restore S7UaLib/S7UaLib.csproj -p:TargetFramework=${{ env.TARGET_FRAMEWORK }}
-      
-      - name: Build
-        run: dotnet build S7UaLib/S7UaLib.csproj --configuration Release --no-restore --framework ${{ env.TARGET_FRAMEWORK }}
-    
-      - name: Test
-        run: dotnet test --no-build --verbosity normal --framework ${{ env.TARGET_FRAMEWORK }} --filter "Category!=Integration"
->>>>>>> 3762fd93
+        run: dotnet test ${{ env.SOLUTION_FILE_PATH }} --no-build --configuration ${{ env.CONFIGURATION }} --framework ${{ env.TARGET_FRAMEWORK }} --filter "Category!=Integration"
 
   create_nuget:
     name: Create NuGet Package
@@ -68,21 +54,11 @@
       with:
         fetch-depth: 0
 
-<<<<<<< HEAD
     - name: Setup .NET SDK
       uses: actions/setup-dotnet@v4
       with:
         dotnet-version: '8.0.x'
-=======
-    - name: Setup .NET
-      uses: actions/setup-dotnet@v4
-      with:
-        dotnet-version: '8.0.x'
         
-    - name: Create NuGet package
-      run: dotnet pack S7UaLib/S7UaLib.csproj --configuration Release --output ${{ env.NuGetDirectory }} --framework ${{ env.TARGET_FRAMEWORK }}
->>>>>>> 3762fd93
-
     - name: Create NuGet package
       run: dotnet pack ${{ env.PROJECT_TO_PACK_PATH }} --configuration ${{ env.CONFIGURATION }} --output ${{ env.NuGetDirectory }} --framework ${{ env.TARGET_FRAMEWORK }}
 
